# Implicitly Opened Existentials

* Proposal: [SE-0352](0352-implicit-open-existentials.md)
* Authors: [Doug Gregor](https://github.com/DougGregor)
* Review Manager: [Joe Groff](https://github.com/jckarter)
* Status: **Active Review (April 21...May 4, 2022)**
* Implementation: [apple/swift#41996](https://github.com/apple/swift/pull/41996), [macOS toolchain](https://ci.swift.org/job/swift-PR-toolchain-macos/120/artifact/branch-main/swift-PR-41996-120-osx.tar.gz)
* Previous Revision: [1](https://github.com/apple/swift-evolution/blob/77374319a7d70c866bd197faada46ecfce461645/proposals/0352-implicit-open-existentials.md)
* Previous Review: [First review](https://forums.swift.org/t/se-0352-implicitly-opened-existentials/56557/52)

## Table of Contents

   * [Introduction](#introduction)
   * [Proposed solution](#proposed-solution)
     * [Moving between any and some](#moving-between-any-and-some)
   * [Detailed design](#detailed-design)
     * [When can we open an existential?](#when-can-we-open-an-existential)
     * [Type-erasing resulting values](#type-erasing-resulting-values)
<<<<<<< HEAD
=======
     * ["Losing" constraints when type-erasing resulting values](#losing-constraints-when-type-erasing-resulting-values)
>>>>>>> ae09821c
     * [Contravariant erasure for parameters of function type](#contravariant-erasure-for-parameters-of-function-type)
     * [Order of evaluation restrictions](#order-of-evaluation-restrictions)
     * [Avoid opening when the existential type satisfies requirements (in Swift 5)](#avoid-opening-when-the-existential-type-satisfies-requirements-in-swift-5)
     * [Suppressing explicit opening with as any P / as! any P](#suppressing-explicit-opening-with-as-any-p--as-any-p)
   * [Source compatibility](#source-compatibility)
   * [Effect on ABI stability](#effect-on-abi-stability)
   * [Effect on API resilience](#effect-on-api-resilience)
   * [Alternatives considered](#alternatives-considered)
     * [Explicitly opening existentials](#explicitly-opening-existentials)
     * [Value-dependent opening of existentials](#value-dependent-opening-of-existentials)
   * [Revisions](#revisions)
   * [Acknowledgments](#acknowledgments)

## Introduction

Existential types in Swift allow one to store a value whose specific type is unknown and may change at runtime. The dynamic type of that stored value, which we refer to as the existential's *underlying type*, is known only by the set of protocols it conforms to and, potentially, its superclass. While existential types are useful for expressing values of dynamic type, they are necessarily restricted because of their dynamic nature. Recent proposals have made [existential types more explicit](https://github.com/apple/swift-evolution/blob/main/proposals/0335-existential-any.md) to help developers understand this dynamic nature, as well as [making existential types more expressive](https://github.com/apple/swift-evolution/blob/main/proposals/0309-unlock-existential-types-for-all-protocols.md) by removing a number of limitations. However, a fundamental issue with existential types remains, that once you have a value of existential type it is *very* hard to use generics with it. Developers usually encounter this via the error message "protocol 'P' as a type cannot conform to itself":

```swift
protocol P {
  associatedtype A
  func getA() -> A
}

func takeP<T: P>(_ value: T) { }

func test(p: any P) {
  takeP(p) // error: protocol 'P' as a type cannot conform to itself
}
```

This interaction with the generics system makes existentials a bit of a trap in Swift: it's easy to go from generics to existentials, but once you have an existential it is very hard to go back to using it generically. At worst, you need to go back through many levels of functions, changing their parameters or results from `any P` to being generic over `P`, or writing a custom [type eraser](https://www.swiftbysundell.com/articles/different-flavors-of-type-erasure-in-swift/). 

This proposal addresses this existential trap by allowing one to "open" an existential value, binding a generic parameter to its underlying type. Doing so allows us to call a generic function with an existential value, such that the generic function operates on the underlying value of the existential rather than on the existential box itself, making it possible to get out of the existential trap without major refactoring. This capability already exists in the language when accessing a member of an existential (e.g., `p.getA()`), and this proposal extends that behavior to all call arguments in a manner that is meant to be largely invisible: calls to generic functions that would have failed (like `takeP(p)` above) will now succeed. Smoothing out this interaction between existentials and generics can simplify Swift code and make the language more approachable.

Swift-evolution thread: [Pitch #1](https://forums.swift.org/t/pitch-implicitly-opening-existentials/55412), [Pitch #2](https://forums.swift.org/t/pitch-2-implicitly-opening-existentials/56360)

## Proposed solution

To make it easier to move from existentials back to the more strongly-typed generics, we propose to implicitly *open* an existential value when it is passed to a parameter of generic type. In such cases, the generic argument refers to the *underlying* type of the existential value rather than the existential "box". Let's start with a protocol `Costume` that involves `Self` requirements, and write a generic function that checks some property of a costume:

```swift
protocol Costume {
  func withBells() -> Self
  func hasSameAdornments(as other: Self) -> Bool
}

// Okay: generic function to check whether adding bells changes anything
func hasBells<C: Costume>(_ costume: C) -> Bool {
  return costume.hasSameAdornments(as: costume.withBells())
}
```

This is fine. However, let's write a function that makes sure every costume has bells for the big finale. We run into problems at the boundary between the array of existential values and our generic function:

```swift
func checkFinaleReadiness(costumes: [any Costume]) -> Bool {
  for costume in costumes {
    if !hasBells(costume) { // error: protocol 'Costume' as a type cannot conform to the protocol itself
      return false
    }
  }
  
  return false
}
```

In the call to `hasBells`, the generic parameter `C` is getting bound to the type `any Costume`, i.e., a box that contains a value of some unknown underlying type. Each instance of that box type might have a different type at runtime, so even though the underlying type conforms to `Costume`, the box does not. That box itself does not conform to `Costume` because it does not meet the requirement for `hasSameAdornments`., i.e., two boxes aren't guaranteed to store the same the same underlying type.

This proposal introduces implicitly opened existentials, which allow one to use a value of existential type (e.g., `any Costume`) where its underlying type can be captured in a generic parameter. For example, the call  `hasBells(costume)` above would succeed, binding the generic parameter `C` to the underlying type of that particular instance of `costume`. Each iteration of the loop could have a different underlying type bound to `C`:

```swift
func checkFinaleReadiness(costumes: [any Costume]) -> Bool {
  for costume in costumes {
    if !hasBells(costume) { // okay with this proposal: C is bound to the type stored inside the 'any' box, known only at runtime
      return false
    }
  }
  
  return true
}
```

Implicitly opening existentials allows one to take a dynamically-typed value and give its underlying type a name by binding it to a generic parameter, effectively moving from a dynamically-typed value to a more statically-typed one. This notion isn't actually new: calling a member of a protocol on a value of existential type implicitly "opens" the `Self` type. In the existing language, one could implement a shim for `hasBells` as a member of a protocol extension:

```swift
extension Costume {
  var hasBellsMember: Bool {
    hasBells(self) 
  }
}

func checkFinaleReadinessMember(costumes: [any Costume]) -> Bool {
  for costume in costumes {
    if !costume.hasBellsMember { // okay today: 'Self' is bound to the type stored inside the 'any' box, known only at runtime
      return false
    }
  }
  
  return true
}
```

In that sense, implicitly opening existentials for calls to generic functions is a generalization of this existing behavior to all generic parameters. It isn't strictly more expressive: as the `hasBellsMember` example shows, one *can* always write a member in a protocol extension to get this opening behavior. This proposal aims to make implicit opening of existentials more uniform and more ergonomic, by making it more general.

Let's consider one last implementation of our "readiness" check, where want to "open code" the check for bells without putting the logic into a separatae generic function `hasBells`:

```swift
func checkFinaleReadinessOpenCoded(costumes: [any Costume]) -> Bool {
  for costume in costumes {
    let costumeWithBells = costume.withBells() // returned type is 'any Costume'
    if !costume.hasSameAdornments(costumeWithBells) { // error: 'any Costume' isn't necessarily the same type as 'any Costume'
      return false
    }
  }
  
  return true
}
```

There are two things to notice here. First, the method `withBells()` returns type `Self`. When calling that method on a value of type `any Costume`, the concrete result type is not known, so it is type-erased to `any Costume` (which becomes the type of `costumeWithBells`). Second, on the next line, the call to `hasSameAdornments` produces a type error because the function expects a value of type `Self`, but there is no statically-typed link between `costume` and `costumeWithBells`: both are of type `any Costume`. Implicit opening of existential arguments only occurs in calls, so that its effects can be type-erased at the end of the call. To have the effects of opening persist over multiple statements, factor that code out into a generic function that gives a name to the generic parameter, as with `hasBells`.

### Moving between `any` and `some`

One of the interesting aspects of this proposal is that it allows one to refactor `any` parameters into `some` parameters (as introduced by [SE-0341](https://github.com/apple/swift-evolution/blob/main/proposals/0341-opaque-parameters.md)) without a significant effect on client code. Let's rewrite our generic `hasBells` function using `some`:

```swift
func hasBells(_ costume: some Costume) -> Bool {
  return costume.hasSameAdornments(as: costume.withBells())
}
```

With this proposal, we can now call `hasBells` given a value of type `any Costume`:

```swift
func isReadyForFinale(_ costume: any Costume) -> Bool {
  return hasBells(costume) // implicit opening of the existential value
}
```

It's always the case that one can go from a statically-typed `some Costume` to an `any Costume`. This proposal also allows one to go the other way, opening up an `any Costume` into a `some Costume` parameter. Therefore, with this proposal, we could refactor `isReadyForFinale` to make it generic via `some`:

```swift
func isReadyForFinale(_ costume: some Costume) -> Bool {
  return hasBells(costume) // okay, `T` binds to the generic argument
}
```

Any callers to `isReadyForFinale` that provided concrete types now avoid the overhead of "boxing" their type in an `any Costume`, and any callers that provided an `any Costume` will now implicitly open up that existential in the call to `isReadyForFinale`. This allows existential operations to be migrated to generic ones without having to also make all clients generic at the same time, offering an incremental way out of the "existential trap".

## Detailed design

Fundamentally, opening an existential means looking into the existential box to find the dynamic type stored within the box, then giving a "name" to that dynamic type. That dynamic type name needs to be captured in a generic parameter somewhere, so it can be reasoned about statically, and the value with that type can be passed along to the generic function being called. The result of such a call might also refer to that dynamic type name, in which case it has to be erased back to an existential type. The After the call, any values described in terms of that dynamic type opened existential type has to be type-erased back to an existential so that the opened type name doesn't escape into the user-visible type system. This both matches the existing language feature (opening an existential value when accessing one of its members) and also prevents this feature from constituting a major extension to the type system itself.

This section describes the details of opening an existential and then type-erasing back to an existential. These details of this change should be invisible to the user, and manifest only as the ability to use existentials with generics in places where the code would currently be rejected. However, there are a *lot* of details, because moving from dynamically-typed existential boxes to statically-typed generic values must be carefully done to maintain type identity and the expected evaluation semantics.

### When can we open an existential?

To open an existential, the argument (or source) must be of existential type (e.g., `any P`) or existential metatype (e.g., `any P.Type`) and must be provided to a parameter (or target) whose type involves a generic parameter that can bind directly to the underlying type of the existential. This means that, for example, we can open an existential when its underlying type would directly bind to a generic parameter:

```swift
protocol P {
  associatedtype A
  
  func getA() -> A
}

func openSimple<T: P>(_ value: T) { }

func testOpenSimple(p: any P) {
  openSimple(p) // okay, opens 'p' and binds 'T' to its underlying type
}
```

It's also possible to open an `inout` parameter. The generic function will operate on the underlying type, and can (e.g.) call `mutating` methods on it, but cannot change its *dynamic* type because it doesn't have access to the existential box:

```swift
func openInOut<T: P>(_ value: inout T) { }
func testOpenInOut(p: any P) {
  var mutableP: any P = p
  openInOut(&mutableP) // okay, opens to 'mutableP' and binds 'T' to its underlying type
}
```

However, we cannot open when there might be more than one value of existential type or no values at all, because we need to be guaranteed to have a single underlying type to infer. Here are several such examples where the generic parameter is used in multiple places in a manner that prevents opening the existential argument:

```swift
func cannotOpen1<T: P>(_ array: [T]) { .. }
func cannotOpen2<T: P>(_ a: T, _ b: T) { ... }
func cannotOpen3<T: P>(_ values: T...) { ... }

struct X<T> { }
func cannotOpen4<T: P>(_ x: X<T>) { }

func cannotOpen5<T: P>(_ x: T, _ a: T.A) { }

func cannotOpen6<T: P>(_ x: T?) { }

func testCannotOpenMultiple(array: [any P], p1: any P, p2: any P, xp: X<any P>, pOpt: (any P)?) {
  cannotOpen1(array)         // each element in the array can have a different underlying type, so we cannot open
  cannotOpen2(p1, p2)        // p1 and p2 can have different underlying types, so there is no consistent binding for 'T'
  cannotOpen3(p1, p2)        // similar to the case above, p1 and p2 have different types, so we cannot open them
  cannotOpen4(xp)            // cannot open the existential in 'X<any P>' there isn't a specific value there.
  cannotOpen5(p1, p2.getA()) // cannot open either argument because 'T' is used in both parameters
  cannotOpen6(pOpt)          // cannot open the existential in '(any P)?' because it might be nil, so there would not be an underlying type
}
```

The case of optionals is somewhat interesting. It's clear that the call `cannotOpen6(pOpt)` cannot work because `pOpt` could be `nil`, in which case there is no type to bind `T` to. We *could* choose to allow opening a non-optional existential argument when the parameter is optional, e.g.,

```swift
cannotOpen6(p1) // we *could* open here, binding T to the underlying type of p1, but choose not to 
```

but this proposal doesn't allow this because it would be odd to allow this call but not the `cannotOpen6(pOpt)` call.

A value of existential metatype can also be opened, with the same limitations as above.

```swift
func openMeta<T: P>(_ type: T.Type) { }

func testOpenMeta(pType: any P.Type) {
  openMeta(pType) // okay, opens 'pType' and binds 'T' to its underlying type
}
```

### Type-erasing resulting values

The result type of a generic function can involve generic parameters and their associated types. For example, here's a generic function that returns the original value and some values of its associated types: 

```swift
protocol Q { 
  associatedtype B: P
  func getB() -> B
}

func decomposeQ<T: Q>(_ value: T) -> (T, T.B, T.B.A) {
  (value, value.getB(), value.getB().getA())
}
```

When calling `decomposeQ` with an existential value, the existential is opened and `T` will bind to its underlying type. `T.B` and `T.B.A` are types derived from that underlying type. Once the call completes, however, the types `T`, `T.B`, and `T.B.A` are *type-erased* to their upper bounds, i.e., the existential type that captures all of their requirements. For example:

```swift
func testDecomposeQ(q: any Q) {
  let (a, b, c) = decomposeQ(q) // a is any Q, b is any P, c is Any
}
```

This is identical to the [covariant erasure of associated types described in SE-0309](https://github.com/apple/swift-evolution/blob/main/proposals/0309-unlock-existential-types-for-all-protocols.md#covariant-erasure-for-associated-types), and the rules specified there apply equally here. We can restate those requirements more generally for an arbitrary generic parameter as:

When binding a generic parameter `T` to an opened existential, `T`, `T` and `T`-rooted associated types that

- are **not** bound to a concrete type, and
- appear in covariant position within the result type of the generic function

will be type-erased to their upper bounds as per the generic signature of the existential that is used to access the member. The upper bounds can be either a class, protocol, protocol composition, or `Any`, depending on the *presence* and *kind* of generic constraints on the associated type. 

When `T` or a `T`-rooted associated type appears in a non-covariant position in the result type, `T` cannot be bound to the underlying type of an existential value because there would be no way to represent the type-erased result. This is essentially the same property as descibed for the parameter types that prevents opening of existentials, as described above. For example:

```swift
func cannotOpen7<T: P>(_ value: T) -> X<T> { /*...*/ }
```

However, because the return value is permitted a conversion to erase to an existential type, optionals, tuples, and even arrays *are* permitted:

```swift
func openWithCovariantReturn1<T: Q>(_ value: T) -> T.B? { /*...*/ }
func openWithCovariantReturn2<T: Q>(_ value: T) -> [T.B] { /*...*/ }

func covariantReturns(q: any Q){
  let r1 = openWithCovariantReturn1(q)  // okay, 'T' is bound to the underlying type of 'q', resulting type is 'any P'
  let r2 = openWithCovariantReturn2(q)  // okay, 'T' is bound to the underlying type of 'q', resulting type is '[any Q]'
}
```

### "Losing" constraints when type-erasing resulting values

When the result of a call involving an opened existential is type-erased, it is possible that some information about the returned type cannot be expressed in an existential type, so the "upper bound" described above will lose information. For example, consider the type of `b` in this example:

```swift
protocol P {
  associatedtype A
}

protocol Q {
  associatedtype B: P where B.A == Int
}

func getBFromQ<T: Q>(_ q: T) -> T.B { ... }

func eraseQAssoc(q: any Q) {
  let b = getBFromQ(q)
}
```

When type-erasing `T.B`, the most specific upper bound would be "a type that conforms to `P` where the associated type `A` is known to be `Int`". However, Swift's existential types cannot express such a type, so the type of `b` will be the less-specific `any P`.

It is likely that Swift's existentials will grow in expressivity over time. For example, [SE-0353 "Constrained Existential Types"](https://github.com/apple/swift-evolution/blob/main/proposals/0353-constrained-existential-types.md) allows one to express existential types that involve bindings for [primary associated types](https://github.com/apple/swift-evolution/blob/main/proposals/0346-light-weight-same-type-syntax.md). If we were to adopt that feature for protocol `P`, the most specific upper bound would be expressible:

```swift
// Assuming SE-0353...
protocol P<A> {
  associatedtype A
}

// ... same as above ...
```

Now, `b` would be expected to have the type `any P<Int>`. Future extensions of existential types might make the most-specific upper bound expressible even without any source code changes, and one would expect that the type-erasure after calling a function with an implicitly-opened existential would become more precise when those features are added.

However, this kind of change presents a problem for source compatibility, because code might have come to depend on the type of `b` being the less-precise `any P` due to, e.g., overloading:

```swift
func f<T: P>(_: T) -> Int { 17 }
func f<T: P>(_: T) -> Double where T.A == Int { 3.14159 }

// ...
func eraseQAssoc(q: any Q) {
  let b = getBFromQ(q)
  f(b)
}
```

With the less-specific upper bound (`any P`), the call `f(b)` would choose the first overload that returns an `Int`. With the more-specific upper bound (`any P` where `A` is known to be `Int`), the call `f(b)` would choose the second overload that returns a `Double`. 

Due to overloading, the source-compatibility impacts of improving the upper bound cannot be completely eliminated without (for example) holding the upper bound constant until a new major language version. However, we propose to mitigate the effects by requiring a specific type coercion on any call where the upper bound is unable to express some requirements due to limitations on existentials. Specifically, the call `getBFromQ(q)` would need to be written as:

```swift
getBFromQ(q) as any P
```

This way, if the upper bound changes due to increased expressiveness of existential types in the language, the overall expression will still produce a value of the same type---`any P`---as it always has. A developer would be free to remove the `as any P` at the point where Swift can fully capture all of the information known about the type in an existential.

Note that this requirement for an explicit type coercion also applies to all type erasure due to existential opening, including ones that existed prior to this proposal. For example, `getBFromQ` could be written as a member of a protocol extension. The code below has the same issues (and the same resolution) as our example, as was first made well-formed with [SE-0309](https://github.com/apple/swift-evolution/blob/main/proposals/0309-unlock-existential-types-for-all-protocols.md):

```swift
extension Q {
  func getBFromQ() -> B { ... }
}

func eraseQAssocWithSE0309(q: any Q) {
  let b = q.getBFromQ()
}
```

### Contravariant erasure for parameters of function type

While covariant erasure applies to the result type of a generic function, the opposite applies to other parameters of the generic function. This affects parameters of function type that reference the generic parameter binding to the opened existential, which will be type-erased to their upper bounds . For example:

```swi
func acceptValueAndFunction<T: P>(_ value: T, body: (T) -> Void) { ... }

func testContravariantErasure(p: any P) {
  acceptValueAndFunction(p) { innerValue in        // innerValue has type 'any P'
    // ... 
  }
}
```

Like the covariant type erasure applied to result types, this type erasure ensures that the "name" assigned to the dynamic type doesn't escape into the user-visible type system through the inferred closure parameter. It effectively maintains the illusion that the generic type parameter `T` is binding to `any P`, while in fact it is binding to the underlying type of that specific value.

There is one exception to this rule: if the argument to such a parameter is a reference to a generic function, the type erasure does not occur. In such cases, the dynamic type name is bound directly to the generic parameter of this second generic function, effectively doing the same implicit opening of existentials again. This is best explained by example:

```swift
func takeP<U: P>(_: U) -> Void { ... }

func implicitOpeningArguments(p: any P) {
  acceptValueAndFunction(p, body: takeP) // okay: T and U both bind to the underlying type of p
}
```

This behavior subsumes most of the behavior of the hidden `_openExistential` operation, which specifically only supports opening one existential value and passing it to a generic function. `_openExistential` might still have a few scattered use cases when opening an existential that doesn't have conformance requirements on it.

 ### Order of evaluation restrictions

Opening an existential box requires evaluating that the expression that produces that box and then peering inside it to extract its underlying type. The evaluation of the expression might have side effects, for example, if one calls the following `getP()` function to produce a value of existential box type `any P`:

```swift
extension Int: P { }

func getP() -> any P {
  print("getP()")
  return 17
}
```

Now consider a generic function for which we want open an existential argument:

```swift
func acceptFunctionStringAndValue<T: P>(body: (T) -> Void, string: String, value: T) { ... }

func hello() -> String {
  print("hello()")
}

func implicitOpeningArgumentsBackwards() {
  acceptFunctionStringAndValue(body: takeP, string: hello(), value: getP()) // will be an error, see later
}
```

Opening the argument to the `value` parameter requires performing the call to `getP()`. This has to occur *before* the argument to the `body` parameter can be formed, because `takeP`'s generic type parameter `U` is bound to the underlying type of that existential box. Doing so means that the program would produce side effects in the following order:

```
getP()
hello()
```

However, this would contradict Swift's longstanding left-to-right evaluation order. Rather than do this, we instead place another limitation on the implicit opening of existentials: an existential argument cannot be opened if the generic type parameter bound to its underlying type is used in any function parameter preceding the one corresponding to the existential argument. In the `implicitOpeningArgumentsBackwards` above, the call to `acceptFunctionStringAndValue` does not permit opening the existential argument to the `value` parameter because its generic type parameter, `T`, is also used in the `body` parameter that precedes `value`. This ensures that the underlying type  is not needed for any argument prior to the opened existential argument, so the left-to-right evaluation order is maintained.

### Avoid opening when the existential type satisfies requirements (in Swift 5)

As presented thus far, opening of existential values can change the behavior of existing programs that relied on passing the existential box to a generic function. For example, consider the effect of passing an existential box to an unconstrained generic function that puts the parameter into the returned array:

```swift
func acceptsBox<T>(_ value: T) -> Any { [value] }

func passBox(p: any P) {
  let result = acceptsBox(p) // currently infers 'T' to be 'any P', returns [any P]
      // unrestricted existential opening would infer 'T' to be the underlying type of 'p', returns [T]
}
```

Here, the dynamic type of the result of `acceptsBox` would change if the existential box is opened as part of the call. The change itself is subtle, and would not be detected until runtime, which could cause problems for existing Swift programs that rely on binding generic parameters. Therefore, in Swift 5, this proposal prevents opening of existential values when the existential types themselves would satisfy the conformance requirements of the corresponding generic parameter, making it a strictly additive change: calls to generic functions with existential values that previously worked will continue to work with the same semantics, but calls that didn't work before will open the existential and can therefore succeed.

Most of the cases in today's Swift where a generic parameter binds to an existential type succeed because there are no conformance requirements on the generic parameter, as with the `T` generic parameter to `acceptsBox`. For most protocols, an existential referencing the corresponding type does not conform to that protocol, i.e., `any Q` does not conform to `Q`. However, there are a small number of exceptions:

* The existential type `any Error` conforms to the `Error` protocol, as specified in [SE-0235](https://github.com/apple/swift-evolution/blob/main/proposals/0235-add-result.md#adding-swifterror-self-conformance).
* An existential type `any Q` of an `@objc` protocol `Q`, where `Q` contains no `static` requirements, conforms to `Q`.

For example, consider an operation that takes an error. Passing a value of type `any Error` to it succeeds without opening the existential:

```swift
func takeError<E: Error>(_ error: E) { }

func passError(error: any Error) {
  takeError(error)  // okay without opening: 'E' binds to 'any Error' because 'any Error' conforms to 'Error'
}
```

This proposal preserves the semantics of the call above by not opening the existential argument in cases where the existential type satisfies the corresponding generic parameter's conformance requirements according to the results above. Should Swift eventually grow a mechanism to make existential types conform to protocols (e.g., so that `any Hashable` conforms to `Hashable`), then such conformances will **not** suppress implicit opening, because any code that made use of these conformances would be newly-valid code and would start with implicit-opening semantics.

Swift 6 will be a major language version change that can incorporate some semantics- and source-breaking changes. In Swift 6, the suppression mechanism described in this section will *not* apply, so the `passBox` example above would open the value of `p` and bind `T` to that opened existential type. This provides a more consistent semantics that, additionally, subsumes all of the behavior of `type(of:)` and the hidden `_openExistential` operation.

### Suppressing explicit opening with `as any P` / `as! any P`

If for some reason one wants to suppress the implicit opening of an existential value, one can explicitly write a coercion or forced cast to an existential type. For example:

```swift
func f1<T: P>(_: T) { }   // #1
func f1<T>(_: T) { }      // #2

func test(p: any P) {
  f1(p)          // opens p and calls #1, which is more specific
  f1(p as any P) // suppresses opening of 'p', calls #2 which is the only valid candidate
}
```

Given that implicit opening of existentials is defined to occur in those cases where a generic function would not otherwise be callable, this suppression mechanism should not be required often in Swift 5. In Swift 6, where implicit opening will be more eagerly performed, it can be used to provide the Swift 5 semantics.

## Source compatibility

This proposal is defined specifically to avoid most impacts on source compatibility, especially in Swift 5. Some calls to generic functions that would previously have been ill-formed (e.g., they would fail because `any P` does not conform to `P`) will now become well-formed, and existing code will behavior in the same manner as before. As with any such change, it's possible that overload resolution that would have succeeded before will continue to succeed but will now pick a different function. For example:

```swift
protocol P { }

func overloaded1<T: P, U>(_: T, _: U) { } // A
func overloaded1<U>(_: Any, _: U) { }     // B

func changeInResolution(p: any P) {
  overloaded1(p, 1) // used to choose B, will choose A with this proposal
}
```

Such examples are easy to construct in the abstract for any feature that makes ill-formed code well-formed, but these examples rarely cause problems in practice.

## Effect on ABI stability

This proposal changes the type system but has no ABI impact whatsoever.

## Effect on API resilience

This proposal changes the use of APIs, but not the APIs themselves, so it doesn't impact API resilience per se.

## Alternatives considered

This proposal opts to open existentials implicitly and locally, type-erasing back to existentials after the immediate call, as a generalization of opening when using a member of an existential value. There are alternative designs that are explicit or open the existential more broadly, with different tradeoffs.

### Explicitly opening existentials

This proposal implicitly opens existentials at call sites. Instead, we could provide an explicit syntax for opening an existential, e.g., via [an `as` coercion to `some P`](https://forums.swift.org/t/pitch-implicitly-opening-existentials/55412/8). For example,

```swift
protocol P {
  associatedtype A
}

func takesP<T: P>(_ value: T) { }

func hasExistentialP(p: any P) {
  takesP(p) // error today ('any P' does not conform to 'P'), would be well-formed with implicit opening
}
```

could be written to explicitly open the existential, e.g.,

```swift
func hasExistentialP(p: any P) {
  takesP(p)               // error today ('any P' does not conform to 'P'), would still be an error
  takesP(p as some P)     // explicitly open the existential
}
```

There are two advantages to this approach over the implicit opening in this proposal. The first is that it is a purely additive feature and completely opt-in feature, which one can read and reason about when it is encountered in source code. The second is that the opened existential could persist throughout the body of the function. This would allow one to write the "open-coded" finale check from earlier in the proposal without having to factor the code into a separate (generic) function:

```swift
func checkFinaleReadinessOpenCoded(costumes: [any Costume]) -> Bool {
  for costume in costumes {
    let openedCostume = costume as some Costume             // type is "opened type of costume at this point"
    let costumeWithBells = openedCostume.withBells()        // returned type is the same as openedCostume
    if !openedCostume.hasSameAdornments(costumeWithBells) { // okay, both types are known to be the same
      return false
    }
  }

  return true
}
```

The type of `openedCostume` is based on the dynamic type of the the value in the variable `costume` at the point where the `as some Costume` expression occurred. That type must not be allowed to "escape" the scope where the value is created, which implies several restrictions:

* Only non-`static` local variables can have opened existential type. Any other kind of variable can be referenced at some later point in time where the dynamic type might have changed.
* A value of opened existential type cannot be returned from a function that has an opaque result type (e.g., `some P`), because then the underlying type of the opaque type would be dependent on runtime values provided to the function.

Additionally, having an explicit opening expression means that opened existential types become part of the user-visible type system: the type of `openedCostume` can only be reasoned about based on its constraints (`P`) and the location in the source code where the expression occurred. Two subsequent openings of the same variable would produce two different types:

```swift
func f(eq: any Equatable) {
  let x1 = eq as some Equatable
  if x1 == x1 { ... }  // okay

  let x2 = eq as some Equatable
  if x1 == x2 { ... } // error: "eq as some Equatable" produces different types in x1 and x2
}
```

An explicit opening syntax is more expressive within a single function than the proposed implicit opening, because one can work with different values that are statically known to be derived from the same opened existential without having to introduce a new generic function to do so. However, this explicitness comes with a corresponding increase in the surface area of the language: not only the expression that performs the explicit opening (`as some P`), but the notion of opened types in the type system, which has heretofore been an implementation detail of the compiler not exposed to users.

In contrast, the proposed implicit opening improves the expressivity of the language without increasing it's effective surface area. The opening is implicit, and the opened types remain an implementation detail.

This "alternative Considered" could perhaps be expressed as a potential future direction. Nothing in this proposal prevents us from adding explicitly opened existentials in the future, should they prove to be useful, and we would still want the implicitly opening with type erasure as described in this proposal. Should that happen, the implicit behavior in this proposal could be retroactively understood as inferring something that could be written in the explicit syntax:

```swift
protocol Q { }

protocol P {
  associatedtype A: Q
}

func getA<T: P>(_ value: T) -> T.A { ... }

func unwrap(p: any P) {
  let a = getA(p) // implicitly the same as "getA(p as some P) as any Q"
}
```

### Value-dependent opening of existentials

Implicit opening in this proposal is always scoped to a particular binding of a specific generic parameter (`T`) and is erased thereafter. For example, this means that two invocations of the same generic function on the same existential value will return values of existential type that are not (statically) known to be equivalent:

```swift
func identity<T: Equatable>(_ value: T) -> T { value }
func testIdentity(p: any Equatable) {
  let p1 = identity(p)   // p1 gets type-erased type 'any Equatable'
  let p2 = identity(p)   // p2 gets type-erased type 'any Equatable'
  if p1 == p2 { ... }    // error: p1 and p2 aren't known to have the same concrete type
  
  let openedP1: some P = identity(p)   // openedP1 has an opaque type binding to the underlying type of the call
  let openedP2: some P = identity(p)   // openedP2 has an opaque type binding to the underlying type of the call
  if openedP1 == openedP2 { ... }      // error: openedP1 and openedP2 aren't known to have the same concrete type
}
```

One could imagine tying the identity of the opened existential type to the *value* of the existential. For example, the two calls to `identity(p)` could produce opaque types that are identical because they are based on the underlying type of the value `p`. This is a form of dependent typing, because the (static) types of some entities are determined by their values. It begins to break down if there is any way in which the value can change, e.g.,

```swift
func identityTricks(p: any Equatable) {
  let openedP1 = identity(p)      // openedP1 has the underlying type of 'p'
  let openedP2 = identity(p)      // openedP2 has the underlying type of 'p'
  if openedP1 == openedP2 { ... } // okay because both values have the underlying type of 'p'
  
  var q = p                          // q has the underlying type of 'p'
  let openedQ1: some P = identity(q) // openedQ1 has the underlying type of 'q' and therefore 'p'
  if openedP1 == openedQ1 { ... }    // okay because both values have the underlying type of 'p'

  if condition {
    q = 17   // different underlying type for 'q'
  }
  
  let openedQ2: some P = identity(q)
  if openedQ1 == openedQ2 { }  // error: openedQ1 has the underlying type of 'p', but
                               // openedQ2 has the underlying type of 'q', which now might be different from 'p'
}
```

This approach is much more complex because it introduces value tracking into the type system (where was this existential value produced?), at which point mutations to variables can affect the static types in the system. 

## Revisions

Fourth revision:

* Add discussion about type erasure losing constraints and the new requirement to introduce an explicit `as` coercion when the upper bound loses information.

Third revision:

* Only apply the source-compatibility rule, which avoids opening an existential argument when the existential box would have sufficed, in Swift 5. In Swift 6, we will open the existential argument whenever we can, providing a consistent and desirable semantics.
* Re-introduce `as any P` and `as! any P` , now that they will be useful in Swift 6.
* Clarify more about the relationship to the explicit opening syntax, which could also be a future direction.

Second revision:

* Remove the discussion about `type(of:)`, whose special behavior is no longer subsumed by this proposal. Weaken statements about fully subsuming `_openExistential`.
* Removed `as any P` and `as! any P` as syntaxes to suppress the implicit opening of an existential value. It isn't needed given that we only open when the existential type doesn't meet the generic function's constraints.

First revision:

* Describe contravariant erasure for parameters
* Describe the limitation on implicit existential opening to maintain order of evaluation
* Avoid opening an existential argument when the existential type already satisfies the conformance requirements of the corresponding generic parameter, to better maintain source compatibility 
* Introduce `as any P` and `as! any P` as syntaxes to suppress the implicit opening of an existential value.
* Added discussion on the relationship with `some` parameters ([SE-0341](https://github.com/apple/swift-evolution/blob/main/proposals/0341-opaque-parameters.md)).
* Expand discussion of an explicit opening syntax.

## Acknowledgments

This proposal builds on the difficult design work of [SE-0309](https://github.com/apple/swift-evolution/blob/main/proposals/0309-unlock-existential-types-for-all-protocols.md), which charted most of the detailed semantics for working with values of existential type and dealing with (e.g.) covariant erasure and the restrictions that must be placed on opening existentials. Moreover, the implementation work from one of SE-0309's authors, [Anthony Latsis](https://github.com/AnthonyLatsis), formed the foundation of the implementation work for this feature, requiring only a small amount of generalization. Ensan highlighted the issue with losing information in upper bounds and [suggested an approach](https://forums.swift.org/t/se-0352-implicitly-opened-existentials/56557/7) similar to what is used here.<|MERGE_RESOLUTION|>--- conflicted
+++ resolved
@@ -16,10 +16,7 @@
    * [Detailed design](#detailed-design)
      * [When can we open an existential?](#when-can-we-open-an-existential)
      * [Type-erasing resulting values](#type-erasing-resulting-values)
-<<<<<<< HEAD
-=======
      * ["Losing" constraints when type-erasing resulting values](#losing-constraints-when-type-erasing-resulting-values)
->>>>>>> ae09821c
      * [Contravariant erasure for parameters of function type](#contravariant-erasure-for-parameters-of-function-type)
      * [Order of evaluation restrictions](#order-of-evaluation-restrictions)
      * [Avoid opening when the existential type satisfies requirements (in Swift 5)](#avoid-opening-when-the-existential-type-satisfies-requirements-in-swift-5)
