--- conflicted
+++ resolved
@@ -252,11 +252,7 @@
 
 ## Effect on API resilience
 
-<<<<<<< HEAD
-Placeholder types are not exposed as API. In a compiled interface, placeholder types (except for those within the bodies of `@inlinable` functions or default argument expressions) are replaced by whatever type the type checker fills in for the placeholder. While the introduction or removal of a placeholder *on its own* is not necessarily an API or ABI break, authors should be careful that the introduction/removal of the additional type context does not ultimately change the inferred type of the variable.
-=======
-Type placeholders are not exposed as API. In a compiled interface, they are replaced by whatever type the type checker fills in for the placeholder. While the introduction or removal of a placeholder *on its own* is not necessarily an API or ABI break, authors should be careful that the introduction/removal of the additional type context does not ultimately change the inferred type of the variable.
->>>>>>> 96a70cd7
+Type placeholders are not exposed as API. In a compiled interface, type placeholders (except for those within the bodies of `@inlinable` functions or default argument expressions) are replaced by whatever type the type checker fills in for the type placeholder. While the introduction or removal of a type placeholder *on its own* is not necessarily an API or ABI break, authors should be careful that the introduction/removal of the additional type context does not ultimately change the inferred type of the variable.
 
 ## Alternatives considered
 
